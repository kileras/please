--- conflicted
+++ resolved
@@ -183,12 +183,8 @@
 func (graph *BuildGraph) linkDependencies(fromTarget, toTarget *BuildTarget) {
 	for _, label := range toTarget.ProvideFor(fromTarget) {
 		target, present := graph.targets[label]
-		fromTarget.resolveDependency(toTarget.Label, target)
 		if present {
-<<<<<<< HEAD
-=======
 			fromTarget.resolveDependency(toTarget.Label, target)
->>>>>>> 14cd5a34
 			graph.revDeps[label] = append(graph.revDeps[label], fromTarget)
 		} else {
 			graph.addPendingRevDep(fromTarget.Label, label, toTarget)
