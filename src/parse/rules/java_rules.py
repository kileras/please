--- conflicted
+++ resolved
@@ -392,19 +392,12 @@
     try:
         group, artifact, version = id.split(':')
     except ValueError:
-<<<<<<< HEAD
         try:
             group, artifact, version, licence = id.split(':')
             if licence and not licences:
                 licences = licence.split('|')
         except ValueError:
             raise ParseError('Expected Maven artifact in group:artifact:version format (got %s)' % id)
-    filename = filename or '%s-%s.%s' % (artifact, version, artifact_type)
-    repository = repository or CONFIG.DEFAULT_MAVEN_REPO
-=======
-        group, artifact, version, licence = id.split(':')
-        if licence and not licences:
-            licences = licence.split('|')
     artifact_type = '.' + artifact_type
     out_artifact_type = artifact_type
     if binary:
@@ -419,7 +412,6 @@
         filename = filename or '%s-%s-%s-%s%s' % (artifact, version, os, arch, artifact_type)
     else:
         filename = filename or '%s-%s%s' % (artifact, version, artifact_type)
->>>>>>> bb46aec5
     bin_url = '/'.join([
         repository or CONFIG.DEFAULT_MAVEN_REPO,
         group.replace('.', '/'),
