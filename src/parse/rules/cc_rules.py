--- conflicted
+++ resolved
@@ -91,28 +91,10 @@
             pre_build=_apply_transitive_labels(cmds, link=False, archive=True),
         )
         a_rules.append(':' + a_name)
-<<<<<<< HEAD
-    # Combine the archives into one, if there's more than one.
-    if len(a_rules) > 1:
-        a_name = '_%s#a' % name
-        build_rule(
-            name=a_name,
-            srcs=a_rules,
-            outs=[name + '.a'],
-            cmd='ls ${PKG}/*.a | xargs -n 1 %s x && %s rcs%s $OUT ${PKG}/*.o' %
-                (CONFIG.AR_TOOL, CONFIG.AR_TOOL, _AR_FLAG),
-            building_description='Archiving...',
-            test_only=test_only,
-            labels=labels,
-            output_is_complete=True,
-        )
-        a_rules = [':' + a_name]
-=======
         if alwayslink:
             labels.append('cc:al:%s/%s' % (get_base_path(), a_name + '.a'))
     # TODO(pebers): it would be nice to combine multiple .a files into one here,
     #               it'd be easier for other rules to handle in a sensible way.
->>>>>>> 3a8c6974
     hdrs_rule = ':_%s#hdrs' % name
     filegroup(
         name=name,
